--- conflicted
+++ resolved
@@ -45,46 +45,6 @@
     # normalise it below together with the main pipeline import.
     pass
 
-<<<<<<< HEAD
-def _normalise_exports(module_like):
-    """Return callable pipeline and class exports from a module-like object."""
-
-    pipeline_candidate = getattr(module_like, "pipeline", None)
-    kpipeline_candidate = getattr(module_like, "kpipeline", None)
-    class_candidates = [
-        getattr(module_like, name, None) for name in ("KPipeline", "Kpipeline", "kpipeline")
-    ]
-
-    pipeline_callable = None
-    for candidate in (pipeline_candidate, kpipeline_candidate):
-        if callable(candidate):
-            pipeline_callable = candidate
-            break
-
-    class_export = next((c for c in class_candidates if inspect.isclass(c)), None)
-
-    if pipeline_callable is None:
-        pipeline_callable = next((c for c in class_candidates if callable(c)), None)
-
-    return pipeline_callable, class_export
-
-
-def _import_module_attribute(module_path: str, attr: str):
-    """Attempt to import ``attr`` from ``module_path`` returning ``None`` on failure."""
-
-    try:  # pragma: no cover - defensive import helper
-        module = importlib.import_module(module_path)
-    except Exception:
-        return None
-    return getattr(module, attr, None)
-
-
-if _kokoro_pipeline is not None and not callable(_kokoro_pipeline):
-    pipeline_callable, class_export = _normalise_exports(_kokoro_pipeline)
-    _kokoro_pipeline = pipeline_callable
-    if _kokoro_class is None:
-        _kokoro_class = class_export
-=======
 if _kokoro_pipeline is not None and not callable(_kokoro_pipeline):
     module = _kokoro_pipeline
     pipeline_candidate = getattr(module, "pipeline", None)
@@ -105,40 +65,11 @@
             if callable(candidate) and _kokoro_pipeline is None:
                 _kokoro_pipeline = candidate
                 break
->>>>>>> b35fd333
 
 if _kokoro_pipeline is None and _kokoro_kpipeline is not None:
     if callable(_kokoro_kpipeline):
         _kokoro_pipeline = _kokoro_kpipeline
     else:
-<<<<<<< HEAD
-        pipeline_callable, class_export = _normalise_exports(_kokoro_kpipeline)
-        _kokoro_pipeline = pipeline_callable
-        if _kokoro_class is None:
-            _kokoro_class = class_export
-
-if _kokoro_pipeline is None:
-    _kokoro_pipeline = _import_module_attribute("kokoro.pipeline", "pipeline")
-    if callable(_kokoro_pipeline):
-        _pipeline_import_error = None
-
-if _kokoro_pipeline is None:
-    _kokoro_pipeline = _import_module_attribute("kokoro.pipeline", "kpipeline")
-    if callable(_kokoro_pipeline):
-        _pipeline_import_error = None
-
-if _kokoro_class is None:
-    _kokoro_class = _import_module_attribute("kokoro", "KPipeline")
-
-if _kokoro_class is None:
-    _kokoro_class = _import_module_attribute("kokoro.pipeline", "KPipeline")
-
-if _kokoro_pipeline is not None and not callable(_kokoro_pipeline):
-    pipeline_callable, class_export = _normalise_exports(_kokoro_pipeline)
-    _kokoro_pipeline = pipeline_callable
-    if _kokoro_class is None:
-        _kokoro_class = class_export
-=======
         if inspect.isclass(_kokoro_kpipeline) and _kokoro_class is None:
             _kokoro_class = _kokoro_kpipeline
         pipeline_candidate = getattr(_kokoro_kpipeline, "pipeline", None)
@@ -153,7 +84,6 @@
                 if callable(candidate) and _kokoro_pipeline is None:
                     _kokoro_pipeline = candidate
                     break
->>>>>>> b35fd333
 
 try:  # pragma: no cover
     from kokoro import voices as kokoro_voices  # type: ignore[attr-defined]
